--- conflicted
+++ resolved
@@ -11,15 +11,13 @@
 from sklearn.cluster import KMeans
 from sklearn.linear_model import LinearRegression
 
-<<<<<<< HEAD
 from typing import List, Dict, Any
-=======
+
 # We have 4 types of models
 #   - one-to-one: input a univariate series, output a univariate series
 #   - one-to-many: input a univariate series, output a multivariate series
 #   - many-to-one: input a multivariate series, output a univariate series
 #   - many-to-many: input a multivariate series, output a multivariate series
->>>>>>> 720a746d
 
 one2one_models = [
     detector.ThresholdAD(),
@@ -68,15 +66,11 @@
 
 
 @pytest.mark.parametrize("model", one2one_models)
-<<<<<<< HEAD
-def test_one2one_s2s_wo_name(model: Any) -> None:
-=======
-def test_one2one_s2s_w_name(model):
+def test_one2one_s2s_w_name(model: Any) -> None:
     """
     if a one-to-one model is applied to a Series, it should keep the Series
     name unchanged
     """
->>>>>>> 720a746d
     s_name = pd.Series(
         np.arange(100),
         index=pd.date_range(start="2017-1-1", periods=100, freq="D"),
@@ -87,15 +81,11 @@
 
 
 @pytest.mark.parametrize("model", one2one_models)
-<<<<<<< HEAD
-def test_one2one_s2s_w_name(model: Any) -> None:
-=======
-def test_one2one_s2s_wo_name(model):
+def test_one2one_s2s_wo_name(model: Any) -> None:
     """
     if a one-to-one model is applied to a Series, it should keep the Series
     name unchanged
     """
->>>>>>> 720a746d
     s_no_name = pd.Series(
         np.arange(100),
         index=pd.date_range(start="2017-1-1", periods=100, freq="D"),
@@ -105,15 +95,11 @@
 
 
 @pytest.mark.parametrize("model", one2one_models)
-<<<<<<< HEAD
 def test_one2one_df2df(model: Any) -> None:
-=======
-def test_one2one_df2df(model):
     """
     if a one-to-one model is applied to a DataFrame, it should keep the column
     names unchanged
     """
->>>>>>> 720a746d
     df = pd.DataFrame(
         np.arange(300).reshape(100, 3),
         index=pd.date_range(start="2017-1-1", periods=100, freq="D"),
@@ -124,15 +110,11 @@
 
 
 @pytest.mark.parametrize("model", one2one_models)
-<<<<<<< HEAD
 def test_one2one_df2list(model: Any) -> None:
-=======
-def test_one2one_df2list(model):
     """
     if a one-to-one model (detector) is applied to a DataFrame and returns a
     dict, the output dict keys should match the input column names
     """
->>>>>>> 720a746d
     if hasattr(model, "fit_detect"):
         df = pd.DataFrame(
             np.arange(300).reshape(100, 3),
@@ -147,15 +129,11 @@
 
 
 @pytest.mark.parametrize("model", one2many_models)
-<<<<<<< HEAD
 def test_one2many_s2df_w_name(model: Any) -> None:
-=======
-def test_one2many_s2df_w_name(model):
     """
     if a one-to-many model is applied to a Series, the output should not have
     prefix in column names, no matter whether the input Series has a name.
     """
->>>>>>> 720a746d
     s_name = pd.Series(
         np.arange(100),
         index=pd.date_range(start="2017-1-1", periods=100, freq="D"),
@@ -166,15 +144,11 @@
 
 
 @pytest.mark.parametrize("model", one2many_models)
-<<<<<<< HEAD
 def test_one2many_s2df_wo_name(model: Any) -> None:
-=======
-def test_one2many_s2df_wo_name(model):
     """
     if a one-to-many model is applied to a Series, the output should not have
     prefix in column names, no matter whether the input Series has a name.
     """
->>>>>>> 720a746d
     s_no_name = pd.Series(
         np.arange(100),
         index=pd.date_range(start="2017-1-1", periods=100, freq="D"),
@@ -184,15 +158,11 @@
 
 
 @pytest.mark.parametrize("model", one2many_models)
-<<<<<<< HEAD
 def test_one2many_df2df(model: Any) -> None:
-=======
-def test_one2many_df2df(model):
     """
     if a one-to-many model is applied to a DataFrame, the output should have
     prefix in column names to indicate the input columns they correspond.
     """
->>>>>>> 720a746d
     df = pd.DataFrame(
         np.arange(300).reshape(100, 3),
         index=pd.date_range(start="2017-1-1", periods=100, freq="D"),
@@ -213,14 +183,10 @@
 
 
 @pytest.mark.parametrize("model", many2one_models)
-<<<<<<< HEAD
 def test_many2one(model: Any) -> None:
-=======
-def test_many2one(model):
     """
     The output Series from a many-to-one model should NOT have name
     """
->>>>>>> 720a746d
     df = pd.DataFrame(
         np.arange(300).reshape(100, 3),
         index=pd.date_range(start="2017-1-1", periods=100, freq="D"),
