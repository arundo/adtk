[metadata]
name = adtk
<<<<<<< HEAD
version = 0.6.0-dev.13
=======
version = 0.5.5-dev.1+pr.70
>>>>>>> 3b442041
author = Arundo Analytics, Inc.
maintainer = Tailai Wen
maintainer_email = tailai.wen@arundo.com
url = https://github.com/arundo/adtk
description = A package for unsupervised time series anomaly detection
long_description = file: README.md
long_description_content_type= text/markdown
keywords = anomaly detection, time series
classifiers =
    Development Status :: 5 - Production/Stable
    License :: OSI Approved :: Mozilla Public License 2.0 (MPL 2.0)
    Topic :: Scientific/Engineering
    Programming Language :: Python :: 3.5
    Programming Language :: Python :: 3.6
    Programming Language :: Python :: 3.7
    Operating System :: POSIX :: Linux
    Operating System :: Unix
    Operating System :: MacOS
    Operating System :: Microsoft :: Windows
license = Mozilla Public License 2.0 (MPL 2.0)

[options]
zip_safe = False
python_requires = >=3.5
package_dir =
    =src
packages = find:
install_requires =
    numpy>=1.15
    pandas>=0.23
    matplotlib>=3.0
    scikit-learn>=0.20
    statsmodels>=0.9,<0.11
    packaging>=17.0
    tabulate>=0.8

[options.packages.find]
where = src
exclude =
    tests
    docs

[options.extras_require]
test =
    pytest>=4
    tox>=3
    coverage>3.6,<5
    pytest-cov>=2.7
    coveralls>=1.7
doc =
    sphinx<2
    sphinx_rtd_theme<0.5
    nbsphinx>=0.4
    python-dateutil>=2.5
    jupyter>=1
dev =
    black==19.3b0<|MERGE_RESOLUTION|>--- conflicted
+++ resolved
@@ -1,10 +1,6 @@
 [metadata]
 name = adtk
-<<<<<<< HEAD
-version = 0.6.0-dev.13
-=======
-version = 0.5.5-dev.1+pr.70
->>>>>>> 3b442041
+version = 0.6.0-dev.14+pr.71
 author = Arundo Analytics, Inc.
 maintainer = Tailai Wen
 maintainer_email = tailai.wen@arundo.com
