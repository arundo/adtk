--- conflicted
+++ resolved
@@ -1,10 +1,6 @@
 [metadata]
 name = adtk
-<<<<<<< HEAD
-version = 0.5.2-dev.47
-=======
-version = 0.6.0-dev.46
->>>>>>> 8b656450
+version = 0.6.0-dev.48
 author = Arundo Analytics, Inc.
 maintainer = Tailai Wen
 maintainer_email = tailai.wen@arundo.com
