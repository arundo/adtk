--- conflicted
+++ resolved
@@ -1,10 +1,6 @@
 [metadata]
 name = adtk
-<<<<<<< HEAD
-version = 0.5.2-dev.3+pr.49
-=======
-version = 0.6.0-dev.48
->>>>>>> d1ae30cf
+version = 0.6.0-dev.4+pr.50
 author = Arundo Analytics, Inc.
 maintainer = Tailai Wen
 maintainer_email = tailai.wen@arundo.com
