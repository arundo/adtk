[metadata]
name = adtk
<<<<<<< HEAD
version = 0.5.2
=======
version = 0.6.0-dev.5+pr.43
>>>>>>> 700e5215
author = Arundo Analytics, Inc.
maintainer = Tailai Wen
maintainer_email = tailai.wen@arundo.com
url = https://github.com/arundo/adtk
description = A package for unsupervised time series anomaly detection
long_description = file: README.md
long_description_content_type= text/markdown
keywords = anomaly detection, time series
classifiers =
    Development Status :: 5 - Production/Stable
    License :: OSI Approved :: Mozilla Public License 2.0 (MPL 2.0)
    Topic :: Scientific/Engineering
    Programming Language :: Python :: 3.5
    Programming Language :: Python :: 3.6
    Programming Language :: Python :: 3.7
    Operating System :: POSIX :: Linux
    Operating System :: Unix
    Operating System :: MacOS
    Operating System :: Microsoft :: Windows
license = Mozilla Public License 2.0 (MPL 2.0)

[options]
zip_safe = False
python_requires = >=3.5
package_dir =
    =src
packages = find:
install_requires =
    numpy>=1.15
    pandas>=0.23
    matplotlib>=3.0
    scikit-learn>=0.20
    statsmodels>=0.9
    packaging>=17.0
    tabulate>=0.8

[options.packages.find]
where = src
exclude =
    tests
    docs

[options.extras_require]
test =
    pytest>=4
    tox>=3
    coverage>3.6,<5
    pytest-cov>=2.7
    coveralls>=1.7
doc =
    sphinx<2
    sphinx_rtd_theme<0.5
    nbsphinx>=0.4
    python-dateutil>=2.5
    jupyter>=1
dev =
    black==19.3b0<|MERGE_RESOLUTION|>--- conflicted
+++ resolved
@@ -1,10 +1,6 @@
 [metadata]
 name = adtk
-<<<<<<< HEAD
-version = 0.5.2
-=======
-version = 0.6.0-dev.5+pr.43
->>>>>>> 700e5215
+version = 0.6.0-dev.6+pr.52
 author = Arundo Analytics, Inc.
 maintainer = Tailai Wen
 maintainer_email = tailai.wen@arundo.com
