"""Module for aggregators.

An aggregator combines multiple lists of anomalies into one.

"""

import pandas as pd

from .._aggregator_base import _Aggregator
from ..data import validate_events

__all__ = ["OrAggregator", "AndAggregator", "CustomizedAggregator"]


class CustomizedAggregator(_Aggregator):
    """Aggregator derived from a user-given function and parameters.

    Parameters
    ----------
    aggregate_func: function
        A function aggregating multiple lists of anomalies. The first input
        argument must be a dict, optional input argument allows (through
        parameter `aggregate_func_params`). The output must be a list of pandas
        Timestamps.

    aggregate_func_params: dict, optional
        Parameters of aggregate_func. Default: None.

    """

    _default_params = {
        "aggregate_func": (lambda lists: []),
        "aggregate_func_params": None,
    }

    def __init__(
        self,
        aggregate_func=_default_params["aggregate_func"],
        aggregate_func_params=_default_params["aggregate_func_params"],
    ):
        super().__init__(
            aggregate_func=aggregate_func,
            aggregate_func_params=aggregate_func_params,
        )

    def _predict_core(self, lists):
        if self.aggregate_func_params is None:
            aggregate_func_params = {}
        else:
            aggregate_func_params = self.aggregate_func_params
        return self.aggregate_func(lists, **aggregate_func_params)


class OrAggregator(_Aggregator):
    """Aggregator that identifies a time point as anomalous as long as it is
    included in one of the input anomaly lists.
    """

    _need_fit = False

    def __init__(self):
        super().__init__()

    def _predict_core(self, lists):
        if isinstance(lists, dict):
            if isinstance(next(iter(lists.values())), list):
                clean_lists = {
                    key: validate_events(value) for key, value in lists.items()
                }
                return validate_events(
                    [
                        window
                        for clean_predict in clean_lists.values()
                        for window in clean_predict
                    ]
                )
            else:  # a dict of pandas Series/DataFrame
                return self._predict_core(
                    pd.concat(lists, join="outer", axis=1)
                )
        else:  # pandas DataFrame
            predicted = lists.any(axis=1)
            predicted[~predicted & lists.isna().any(axis=1)] = float("nan")
            return predicted


class AndAggregator(_Aggregator):
    """Aggregator that identifies a time point as anomalous only if it is
    included in all the input anomaly lists.
    """

    _need_fit = False

    def __init__(self):
        super().__init__()

    def _predict_core(self, lists):
        if isinstance(lists, dict):
            if isinstance(next(iter(lists.values())), list):
                clean_lists = {
                    key: validate_events(value, point_as_interval=True)
                    for key, value in lists.items()
                }
                time_window_stats = {
                    key: pd.Series(
                        [0] * len(clean_predict)
                        + [1] * 2 * len(clean_predict)
                        + [0] * len(clean_predict),
                        index=(
                            [
                                window[0] - pd.Timedelta("1ns")
                                for window in clean_predict
                            ]
                            + [window[0] for window in clean_predict]
                            + [window[1] for window in clean_predict]
                            + [
                                window[1] + pd.Timedelta("1ns")
                                for window in clean_predict
                            ]
                        ),
<<<<<<< HEAD
                        dtype=int,
=======
                        dtype="int",
>>>>>>> 0952680c
                    ).sort_index()
                    for key, clean_predict in clean_lists.items()
                }
                time_window_stats = {
                    key: value[~value.index.duplicated()]
                    for key, value in time_window_stats.items()
                }
                time_window_stats = (
                    pd.concat(time_window_stats, axis=1, join="outer")
                    .fillna(method="ffill")
                    .fillna(method="bfill")
                    .fillna(0)
                )
                time_window_stats = time_window_stats.all(axis=1)
                status = 0
                last_t = None
                aggregated_predict = []
                for t, v in time_window_stats.items():
                    if (status == 0) and (v == 1):
                        start = t
                        status = 1
                    if (status == 1) and (v == 0):
                        end = last_t
                        aggregated_predict.append((start, end))
                        status = 0
                    last_t = t
                return validate_events(aggregated_predict)
            else:  # a dict of pandas Series/DataFrame
                return self._predict_core(
                    pd.concat(lists, join="outer", axis=1)
                )
        else:  # pandas DataFrame
            predicted = lists.all(axis=1)
            predicted[predicted & lists.isna().any(axis=1)] = float("nan")
            return predicted<|MERGE_RESOLUTION|>--- conflicted
+++ resolved
@@ -118,11 +118,7 @@
                                 for window in clean_predict
                             ]
                         ),
-<<<<<<< HEAD
                         dtype=int,
-=======
-                        dtype="int",
->>>>>>> 0952680c
                     ).sort_index()
                     for key, clean_predict in clean_lists.items()
                 }
