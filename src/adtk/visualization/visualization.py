import matplotlib.pyplot as plt
import numpy as np
import pandas as pd
<<<<<<< HEAD
from adtk.data import to_events, to_labels, validate_events
=======

from ..data import to_events, to_labels

from pandas.plotting import register_matplotlib_converters

from typing import Any, List, Tuple, Union, Dict, Optional
>>>>>>> b7b22968

register_matplotlib_converters()


<<<<<<< HEAD
def plot(
    ts=None,
    anomaly=None,
    curve_group="each",
    ts_linewidth=0.5,
    ts_color=None,
    ts_alpha=1.0,
    ts_marker=".",
    ts_markersize=2,
    match_curve_name=True,
    anomaly_tag="span",
    anomaly_color=None,
    anomaly_alpha=0.3,
    anomaly_marker="o",
    anomaly_markersize=4,
    freq_as_period=True,
    axes=None,
    figsize=None,
    legend=True,
):
    """Plot time series and/or anomalies.
=======
def _plot_anomaly_as_span(
    ax: Any,
    anomaly: Any,
    min_datetime: pd.DatetimeIndex,
    max_datetime: pd.DatetimeIndex,
    anomaly_prefix: Any,
    alpha: float,
    color: Any,
    freq_as_period: Any,
) -> None:
    if isinstance(anomaly, list):
        hasLegend = False
        for a in anomaly:
            if isinstance(a, tuple):
                if ((a[0] <= max_datetime) & (a[0] >= min_datetime)) or (
                    (a[1] <= max_datetime) & (a[1] >= min_datetime)
                ):
                    if a[0] <= a[1]:
                        if not hasLegend:
                            ax.axvspan(
                                a[0],
                                a[1],
                                color=color,
                                alpha=alpha,
                                label="{}anomalies".format(anomaly_prefix),
                            )
                            hasLegend = True
                        else:
                            ax.axvspan(a[0], a[1], color=color, alpha=alpha)
            else:
                if (a <= max_datetime) & (a >= min_datetime):
                    if not hasLegend:
                        ax.axvspan(
                            a,
                            a,
                            color=color,
                            alpha=alpha,
                            label="{}anomalies".format(anomaly_prefix),
                        )
                        hasLegend = True
                    else:
                        ax.axvspan(a, a, color=color, alpha=alpha)
    elif isinstance(anomaly, pd.Series):
        _plot_anomaly_as_span(
            ax,
            to_events(anomaly, freq_as_period),
            min_datetime,
            max_datetime,
            anomaly_prefix,
            alpha,
            color,
            freq_as_period,
        )
    elif isinstance(anomaly, dict):
        if isinstance(next(iter(anomaly.values())), pd.Series):
            _plot_anomaly_as_span(
                ax,
                {
                    key: to_events(value, freq_as_period)
                    for key, value in anomaly.items()
                },
                min_datetime,
                max_datetime,
                anomaly_prefix,
                alpha,
                color,
                freq_as_period,
            )
        else:
            for key, ano in anomaly.items():
                for counter, a in enumerate(ano):
                    if isinstance(a, tuple):
                        if (
                            (a[0] <= max_datetime) & (a[0] >= min_datetime)
                        ) | ((a[1] <= max_datetime) & (a[1] >= min_datetime)):
                            if counter == 0:
                                ax.axvspan(
                                    a[0],
                                    a[1],
                                    color=color
                                    if not isinstance(color, dict)
                                    else color[key],
                                    alpha=alpha,
                                    label="{}{}".format(anomaly_prefix, key),
                                )
                            else:
                                ax.axvspan(
                                    a[0],
                                    a[1],
                                    color=color
                                    if not isinstance(color, dict)
                                    else color[key],
                                    alpha=alpha,
                                )
                    else:
                        if (a <= max_datetime) & (a >= min_datetime):
                            if counter == 0:
                                ax.axvspan(
                                    a,
                                    a,
                                    color=color
                                    if not isinstance(color, dict)
                                    else color[key],
                                    alpha=alpha,
                                    label="{}{}".format(anomaly_prefix, key),
                                )
                            else:
                                ax.axvspan(
                                    a,
                                    a,
                                    color=color
                                    if not isinstance(color, dict)
                                    else color[key],
                                    alpha=alpha,
                                )
    else:
        raise TypeError(
            "Anomaly must be a list, a pandas Series, or a dict of lists or Series."
        )


def _plot_anomaly_on_curve(
    ax: Any,
    curve: Any,
    anomaly: Any,
    min_datetime: pd.DatetimeIndex,
    max_datetime: pd.DatetimeIndex,
    anomaly_prefix: Any,
    alpha: float,
    color: Any,
    marker: Any,
    markersize: Any,
    freq_as_period: Any,
) -> None:
    if isinstance(anomaly, list) or (
        isinstance(anomaly, dict)
        and isinstance(next(iter(anomaly.values())), list)
    ):
        labels = to_labels(
            anomaly,
            curve.index[
                (curve.index >= min_datetime) & (curve.index <= max_datetime)
            ],
            freq_as_period,
        )
    else:
        labels = anomaly

    if isinstance(labels, pd.Series):
        curve = curve.copy()
        ax.plot(
            curve[labels == 1].index,
            curve[labels == 1],
            linewidth=0,
            alpha=alpha,
            marker=marker,
            color=color,
            markersize=markersize,
            label="{}anomalies".format(anomaly_prefix),
        )
    else:
        for col, s in labels.items():
            curve = curve.copy()
            ax.plot(
                curve[s == 1].index,
                curve[s == 1],
                linewidth=0,
                alpha=alpha,
                marker=(
                    marker if not isinstance(marker, dict) else marker[col]
                ),
                color=(color if not isinstance(color, dict) else color[col]),
                markersize=(
                    markersize
                    if not isinstance(markersize, dict)
                    else markersize[col]
                ),
                label="{}{}".format(anomaly_prefix, str(col)),
            )


def plot(
    ts: Union[pd.Series, pd.DataFrame],
    anomaly_true: Optional[Union[List, pd.Series, Dict]] = None,
    anomaly_pred: Optional[Union[List, pd.Series, Dict]] = None,
    title: Optional[str] = None,
    axes: Any = None,
    figsize: Optional[Tuple] = None,
    ts_linewidth: float = 0.5,
    ts_alpha: float = 0.5,
    ts_color: Optional[Union[str, Dict]] = None,
    ts_marker: str = ".",
    ts_markersize: Union[float, Dict] = 1,
    at_alpha: float = 0.5,
    at_color: Optional[Union[str, Dict]] = "red",
    at_marker_on_curve: bool = False,
    at_marker: str = "v",
    at_markersize: Union[float, Dict] = 3,
    ap_alpha: float = 0.5,
    ap_color: Optional[Union[str, Dict]] = "green",
    ap_marker_on_curve: bool = False,
    ap_marker: str = "o",
    ap_markersize: Union[float, Dict] = 3,
    freq_as_period: bool = True,
    curve_group: Any = "each",
    legend: bool = True,
) -> Any:
    """Plot time series and anomalies.
>>>>>>> b7b22968

    Parameters
    ----------
    ts: pandas Series or DataFrame, optional
        Time series to plot.

    anomaly: list, pandas Series, DataFrame, or (nested) dict of them, optional
        Anomalies to plot.

        - If list, a list of anomalous events (pandas Timestamp for an
          instantaneous event or 2-tuple of pandas Timestamps for an interval);
        - If pandas Series, a binary series indicating normal/anomalous;
        - If pandas DataFrame, each column is treated independently as a binary
          Series.
        - If (nested) dict, every leaf node (list, Series, or DataFrame) is
          treated independently as above.

    curve_group: str or list, optional
        Groups of curves to be drawn at same plots.

        - If str, 'each' means every dimension is drawn in a separated plot,
          'all' means all dimensions are drawn in the same plot.
        - If list, each element corresponds to a subplot, which is the name of
          time series to plot in this subplot, or a list of names. For example,
          ["A", ("B", "C")] means two subplots, where the first one contain
          series A, while the second one contains series B and C.

        Default: 'each'.

    ts_linewidth: float or dict, optional
        Line width of each time series curve.

        - If float, all curves have the same line width.
        - If dict, the key is series name, the value is line width of that
          series.

        Default: 0.5.

    ts_color: str or dict, optional
        Color of each time series curve.

        - If str, all curves have the same color.
        - If dict, the key is series name, the value is color of that series.
        - If None, color will be assigned automatically.

        Default: None.

    ts_alpha: float or dict, optional
        Opacity of each time series curve.

        - If float, all curves have the same opacity.
        - If dict, the key is series name, the value is opacity of that series.

        Default: 1.0.

    ts_marker: str or dict, optional
        Marker type of each time series curve.

        - If str, all curves have the same marker type.
        - If dict, the key is series name, the value is marker type of that
          series.

        Default: ".".

    ts_markersize: int or dict, optional
        Marker size of each time series curve.

        - If int, all curves have the same marker size.
        - If dict, the key is series name, the value is marker size of that
          series.

        Default: 2.

    match_curve_name: bool, optional
        Whether to plot anomaly with corresponding curve by matching series
        names. If False, plot anomaly with all curves.
        Default: True.

    anomaly_tag: str, or (nested) dict, optional
        Plot anomaly as horizontal spans or markers on curves.

        - If str, either 'span' or 'marker', all anomalies are marked with the
          same type of tag.
        - If (nested) dict, it must have a tree structure identical to or
          smaller than that of (nested) dict argument `anomaly`, which can
          define tags for all leaf nodes in `anomaly`.

        Default: "span".

    anomaly_color: str, or (nested) dict, optional
        Color of each anomaly tag.

        - If str, all anomalies are marked with the same color.
        - If (nested) dict, it must have a tree structure identical to or
          smaller than that of (nested) dict argument `anomaly`, which can
          define colors for all leaf nodes in `anomaly`.
        - If None, color will be assigned automatically.

        Default: None.

    anomaly_alpha: float, or (nested) dict, optional
        Opacity of each anomaly tag. Only used for anomaly drawn as horizontal
        spans.

        - If float, all anomalies are marked with the same opacity.
        - If (nested) dict, it must have a tree structure identical to or
          smaller than that of (nested) dict argument `anomaly`, which can
          define opacity for all leaf nodes in `anomaly`.

        Default: 0.3.

    anomaly_marker: str, or (nested) dict, optional
        Marker type of each anomaly marker. Only used for anomaly drawn as
        markers on curves.

        - If str, all anomalies are marked with the same type of marker.
        - If (nested) dict, it must have a tree structure identical to or
          smaller than that of (nested) dict argument `anomaly`, which can
          define marker types for all leaf nodes in `anomaly`.

        Default: "o".

    anomaly_markersize: int, or (nested) dict, optional
        Marker size of each anomaly marker. Only used for anomaly drawn as
        markers on curves.

        - If int, all anomalies are marked with the same size of marker.
        - If (nested) dict, it must have a tree structure identical to or
          smaller than that of (nested) dict argument `anomaly`, which can
          define marker sizes for all leaf nodes in `anomaly`.

        Default: 4.

    freq_as_period: bool, optional
        Whether to treat time stamps following regular frequency as time
        spans. E.g. time index [2010-01-01, 2010-02-01, 2010-03-01, 2010-04-01,
        2010-05-01] follows monthly frequency, and each time stamp represents
        that month if freq_as_period is True. Otherwsie, each time stamp
        represents the time point 00:00:00 on the first day of that month. This
        is only used when anomaly given as binary series.
        Default: True.

    axes: matplotlib Axes object, or array of Axes objects, optional
        Axes to plot at. The number of Axes objects should be equal to the
        number of plots. If not specified, figure axes will be automatically
        generated. Default: None.

    figsize: tuple, optional
        Size of the figure. If not specified, the size of each subplot is 16 x
        4. Default: None.

    legend: bool, optional
        Whether to show legend in the plot. Default: True.

    Returns
    --------
    matplotlib Axes object or array of Axes objects
        Axes where the plot(s) is drawn.

    """
    # setup style
    plt.style.use("seaborn-whitegrid")

    # initialize color generator
    color_generator = ColorGenerator()

    # plot time series
    if ts is not None:
        # type check for ts
        if isinstance(ts, pd.Series):
            if ts.name is None:
                df = ts.to_frame("Time Series")
            else:
                df = ts.to_frame()
        elif isinstance(ts, pd.DataFrame):
            df = ts.copy()
        else:
            raise TypeError(
                "Argument `ts` must be a pandas Series or DataFrame."
            )

        # check series index
        if not isinstance(df.index, pd.DatetimeIndex):
            raise TypeError(
                "Index of the input time series must be a pandas "
                "DatetimeIndex object."
            )

        # check duplicated column names
        if df.columns.duplicated().any():
            raise ValueError("Input DataFrame must have unique column names.")

        # set up curve groups
        if curve_group == "each":
            curve_group = list(df.columns)
        elif curve_group == "all":
            curve_group = [tuple(df.columns)]

        # validate curve groups
        curve2axes = _validate_curve_group(df, curve_group)

        # set up default figure size
        if figsize is None:
            figsize = (16, 4 * len(curve_group))

        # setup axes
        if axes is None:
            _, axes = plt.subplots(
                nrows=len(curve_group), figsize=figsize, sharex=True
            )
        if not isinstance(axes, (list, np.ndarray)):
            axes = [axes]
        for ax in axes:
            ax.xaxis_date()

        # expand ts properties to a dict, if not yet
        ts_color = _assign_properties(ts_color, df)
        ts_linewidth = _assign_properties(ts_linewidth, df, 0.5)
        ts_marker = _assign_properties(ts_marker, df, ".")
        ts_markersize = _assign_properties(ts_markersize, df, 2)
        ts_alpha = _assign_properties(ts_alpha, df, 1.0)

        # plot curves
        _plot_curve(
            df,
            axes,
            curve2axes,
            ts_color,
            ts_linewidth,
            ts_marker,
            ts_markersize,
            ts_alpha,
            color_generator,
        )
    else:  # no time series, just event
        df = pd.DataFrame(dtype=int)
        curve2axes = dict()

        # never try to match curve name, because there is no curve anyway
        match_curve_name = False

        # never try to plot on curve, because there is no curve anyway
        anomaly_tag = "span"

        # setup figure
        if figsize is None:
            figsize = (16, 4)

        # setup axes
        if axes is None:
            _, axes = plt.subplots(figsize=figsize)
        if not isinstance(axes, (list, np.ndarray)):
            axes = [axes]
        for ax in axes:
            ax.xaxis_date()

    # plot anomaly
    if anomaly is not None:
        # validate anomaly
        _validate_anomaly(anomaly)
        # this is for showing a legend even if the series does not have a key
        if isinstance(anomaly, (list, pd.Series)):
            anomaly = {"Anomaly": anomaly}

        # expand tree struct of anomaly properties to match that of `anomaly`
        anomaly_tag = _assign_properties(anomaly_tag, anomaly, "span")
        anomaly_color = _assign_properties(anomaly_color, anomaly)
        anomaly_alpha = _assign_properties(anomaly_alpha, anomaly, 0.3)
        anomaly_marker = _assign_properties(anomaly_marker, anomaly, "o")
        anomaly_markersize = _assign_properties(anomaly_markersize, anomaly, 4)

        # plot anomalies
        _plot_anomaly(
            anomaly,
            axes,
            df,
            curve2axes,
            anomaly_tag,
            anomaly_color,
            anomaly_marker,
            anomaly_markersize,
            anomaly_alpha,
            match_curve_name,
            freq_as_period,
            color_generator,
        )

    # display legend
    if legend and ((ts is not None) or (anomaly is not None)):
        for ax in axes:
            ax.legend()

    return axes


def _validate_curve_group(df, curve_group):
    "Validate curve group, and return inverse map."
    curve2group = {col: set() for col in df.columns}
    for ind, group in enumerate(curve_group):
        if not isinstance(
            group, (list, tuple)
        ):  # this group has a single curve
            if group in set(df.columns):
                curve2group[group].add(ind)
            else:
                raise ValueError(
                    "{} is not a seriers in input `ts`.".format(group)
                )
        else:
            for curve in group:
                if curve in set(df.columns):
                    curve2group[curve].add(ind)
                else:
                    raise ValueError(
                        "{} is not a seriers in input `ts`.".format(curve)
                    )
    return curve2group


def _plot_curve(
    df,
    axes,
    curve2axes,
    ts_color,
    ts_linewidth,
    ts_marker,
    ts_markersize,
    ts_alpha,
    color_generator,
):
    "Plot all curves"
    for col, axes_inds in curve2axes.items():
        color = color_generator.emit(ts_color[col])
        for axes_ind in axes_inds:
            # df[col].plot(
            #     ax=axes[axes_ind],
            #     color=color,
            #     linewidth=ts_linewidth[col],
            #     marker=ts_marker[col],
            #     markersize=ts_markersize[col],
            #     alpha=ts_alpha[col],
            #     label=str(col),
            # )
            axes[axes_ind].plot_date(
                df.index,
                df[col],
                fmt="-",
                color=color,
                linewidth=ts_linewidth[col],
                marker=ts_marker[col],
                markersize=ts_markersize[col],
                alpha=ts_alpha[col],
                label=str(col),
            )


def _plot_anomaly(
    anomaly,
    axes,
    df,
    curve2axes,
    anomaly_tag,
    anomaly_color,
    anomaly_marker,
    anomaly_markersize,
    anomaly_alpha,
    match_curve_name,
    freq_as_period,
    color_generator,
    anomaly_name=None,
    anomaly_label=None,
):
    if isinstance(anomaly, (list, pd.Series)):
        anomaly_color = color_generator.emit(anomaly_color)
        if anomaly_tag == "span":
            # turn anomaly into list, if not yet
            if isinstance(anomaly, pd.Series):
                anomaly = to_events(anomaly, freq_as_period=freq_as_period)
            anomaly = validate_events(anomaly, point_as_interval=True)
            if match_curve_name and (
                anomaly_name in set(df.columns)
            ):  # match found, plot on it
                for axes_ind in curve2axes[anomaly_name]:
                    _add_anomaly_list_to_axes(
                        anomaly,
                        axes[axes_ind],
                        anomaly_color,
                        anomaly_alpha,
                        (
                            anomaly_label
                            if (anomaly_label != anomaly_name)
                            else "Anomaly - {}".format(anomaly_name)
                        ),
                    )
            else:  # not match found or don't match, plot on all
                for ax in axes:
                    _add_anomaly_list_to_axes(
                        anomaly,
                        ax,
                        anomaly_color,
                        anomaly_alpha,
                        (
                            "Anomaly - {}".format(anomaly_name)
                            if (
                                (anomaly_label == anomaly_name)
                                and (anomaly_name in set(df.columns))
                            )
                            else anomaly_label
                        ),
                    )
        elif anomaly_tag == "marker":
            # turn anomaly into binary series, if not yet
            if isinstance(anomaly, list):
                anomaly = to_labels(
                    anomaly, df.index, freq_as_period=freq_as_period
                )
            else:
                try:
                    pd.testing.assert_index_equal(
                        anomaly.index, df.index, check_names=False
                    )
                except AssertionError:
                    raise ValueError(
                        "Series index in argument `anomaly` must be the same "
                        "as the input time series."
                    )
            if match_curve_name and (
                anomaly_name in set(df.columns)
            ):  # match found, plot on it
                for axes_ind in curve2axes[anomaly_name]:
                    _add_anomaly_series_to_curve(
                        anomaly,
                        axes[axes_ind],
                        df[anomaly_name],
                        anomaly_color,
                        anomaly_marker,
                        anomaly_markersize,
                        (
                            anomaly_label
                            if (anomaly_label != anomaly_name)
                            else "Anomaly - {}".format(anomaly_name)
                        ),
                    )
            else:  # not match found or don't match, plot on all
                # hasLegend is an auxilary variable to make sure an anomaly
                # series only appears once in legend in an axes
                hasLegend = [False] * len(axes)
                for curve, axes_inds in curve2axes.items():
                    for axes_ind in axes_inds:
                        _add_anomaly_series_to_curve(
                            anomaly,
                            axes[axes_ind],
                            df[curve],
                            anomaly_color,
                            anomaly_marker,
                            anomaly_markersize,
                            (
                                "Anomaly - {}".format(anomaly_name)
                                if (
                                    (anomaly_label == anomaly_name)
                                    and (anomaly_name in set(df.columns))
                                )
                                else anomaly_label
                            )
                            if not hasLegend[axes_ind]
                            else None,
                        )
                        hasLegend[axes_ind] = True
        else:
            raise ValueError(
                "An anomaly tag must be either 'span' or 'marker'."
            )
    elif isinstance(anomaly, (pd.DataFrame, dict)):
        for key in (
            anomaly.columns
            if isinstance(anomaly, pd.DataFrame)
            else anomaly.keys()
        ):
            _plot_anomaly(
                anomaly[key],
                axes,
                df,
                curve2axes,
                anomaly_tag[key],
                anomaly_color[key],
                anomaly_marker[key],
                anomaly_markersize[key],
                anomaly_alpha[key],
                match_curve_name,
                freq_as_period,
                color_generator,
                anomaly_name=key,
                anomaly_label=(
                    "{} - {}".format(anomaly_name, key)
                    if (anomaly_name is not None)
                    else key
                ),
            )
    else:
        raise TypeError(
            "Argument `anomaly` must be a list, pandas Series, DataFrame, or "
            "a (nested) dict of them."
        )


def _add_anomaly_list_to_axes(
    anomaly, ax, anomaly_color, anomaly_alpha, anomaly_label
):
    "Add a list of anomalous event to an axes as spans"
    for i, event in enumerate(anomaly):
        ax.axvspan(
            xmin=event[0],
            xmax=event[1],
            color=anomaly_color,
            alpha=anomaly_alpha,
            label=(anomaly_label if i == 0 else None),
        )


def _add_anomaly_series_to_curve(
    anomaly,
    ax,
    s,
    anomaly_color,
    anomaly_marker,
    anomaly_markersize,
    anomaly_label,
):
    "Add anomalies represented by a binary series as markers on a curve"
    anomaly_curve = s.loc[anomaly == 1]
    # anomaly_curve.plot(
    #     ax=ax,
    #     linewidth=0,
    #     marker=anomaly_marker,
    #     markersize=anomaly_markersize,
    #     color=anomaly_color,
    #     label=anomaly_label,
    # )
    ax.plot_date(
        anomaly_curve.index,
        anomaly_curve,
        fmt="-",
        linewidth=0,
        marker=anomaly_marker,
        markersize=anomaly_markersize,
        color=anomaly_color,
        label=anomaly_label,
    )


def _validate_anomaly(anomaly):
    "Validate argument `anomaly`."
    if isinstance(anomaly, (list, pd.Series)):
        pass
    elif isinstance(anomaly, pd.DataFrame):
        if anomaly.columns.duplicated().any():
            raise ValueError(
                "DataFrame in argument `anomaly` must have unique column names."
            )
    elif isinstance(anomaly, dict):
        for _, value in anomaly.items():
            _validate_anomaly(value)
    else:
        raise TypeError(
            "Argument `anomaly` must be a list, pandas Series, DataFrame, or "
            "a (nested) dict of them."
        )


def _assign_properties(prop, anomaly, default=None):
    "Expand the tree structure of `prop` to that of `anomaly`"
    if (not isinstance(prop, dict)) and isinstance(
        anomaly, (dict, pd.DataFrame)
    ):
        return {
            key: _assign_properties(prop, anomaly[key])
            for key in (
                anomaly.keys()
                if isinstance(anomaly, dict)
                else anomaly.columns
            )
        }
    elif (not isinstance(prop, dict)) and (
        not isinstance(anomaly, (dict, pd.DataFrame))
    ):
        return prop
    elif isinstance(prop, dict) and (
        not isinstance(anomaly, (dict, pd.DataFrame))
    ):
        raise ValueError("Property dict and anomaly dict are inconsistent.")
    else:  # isinstance(prop, dict) & isinstance(anomaly, (dict, pd.DataFrame))
        if set(prop.keys()) <= set(
            anomaly.keys() if isinstance(anomaly, dict) else anomaly.columns
        ):
            return {
                key: _assign_properties(
                    (prop[key] if (key in prop.keys()) else default),
                    anomaly[key],
                )
                for key in (
                    anomaly.keys()
                    if isinstance(anomaly, dict)
                    else anomaly.columns
                )
            }
        else:
            raise ValueError(
                "Property dict and anomaly dict are inconsistent."
            )


class ColorGenerator:
    def __init__(self):
        self.latest_auto_color = -1

    def emit(self, color=None):
        if color is not None:
            return color
        else:
            self.latest_auto_color += 1
            return "C{}".format(self.latest_auto_color)<|MERGE_RESOLUTION|>--- conflicted
+++ resolved
@@ -1,21 +1,15 @@
 import matplotlib.pyplot as plt
 import numpy as np
 import pandas as pd
-<<<<<<< HEAD
-from adtk.data import to_events, to_labels, validate_events
-=======
-
-from ..data import to_events, to_labels
+
+from ..data import to_events, to_labels, validate_events
 
 from pandas.plotting import register_matplotlib_converters
 
-from typing import Any, List, Tuple, Union, Dict, Optional
->>>>>>> b7b22968
 
 register_matplotlib_converters()
 
 
-<<<<<<< HEAD
 def plot(
     ts=None,
     anomaly=None,
@@ -37,216 +31,6 @@
     legend=True,
 ):
     """Plot time series and/or anomalies.
-=======
-def _plot_anomaly_as_span(
-    ax: Any,
-    anomaly: Any,
-    min_datetime: pd.DatetimeIndex,
-    max_datetime: pd.DatetimeIndex,
-    anomaly_prefix: Any,
-    alpha: float,
-    color: Any,
-    freq_as_period: Any,
-) -> None:
-    if isinstance(anomaly, list):
-        hasLegend = False
-        for a in anomaly:
-            if isinstance(a, tuple):
-                if ((a[0] <= max_datetime) & (a[0] >= min_datetime)) or (
-                    (a[1] <= max_datetime) & (a[1] >= min_datetime)
-                ):
-                    if a[0] <= a[1]:
-                        if not hasLegend:
-                            ax.axvspan(
-                                a[0],
-                                a[1],
-                                color=color,
-                                alpha=alpha,
-                                label="{}anomalies".format(anomaly_prefix),
-                            )
-                            hasLegend = True
-                        else:
-                            ax.axvspan(a[0], a[1], color=color, alpha=alpha)
-            else:
-                if (a <= max_datetime) & (a >= min_datetime):
-                    if not hasLegend:
-                        ax.axvspan(
-                            a,
-                            a,
-                            color=color,
-                            alpha=alpha,
-                            label="{}anomalies".format(anomaly_prefix),
-                        )
-                        hasLegend = True
-                    else:
-                        ax.axvspan(a, a, color=color, alpha=alpha)
-    elif isinstance(anomaly, pd.Series):
-        _plot_anomaly_as_span(
-            ax,
-            to_events(anomaly, freq_as_period),
-            min_datetime,
-            max_datetime,
-            anomaly_prefix,
-            alpha,
-            color,
-            freq_as_period,
-        )
-    elif isinstance(anomaly, dict):
-        if isinstance(next(iter(anomaly.values())), pd.Series):
-            _plot_anomaly_as_span(
-                ax,
-                {
-                    key: to_events(value, freq_as_period)
-                    for key, value in anomaly.items()
-                },
-                min_datetime,
-                max_datetime,
-                anomaly_prefix,
-                alpha,
-                color,
-                freq_as_period,
-            )
-        else:
-            for key, ano in anomaly.items():
-                for counter, a in enumerate(ano):
-                    if isinstance(a, tuple):
-                        if (
-                            (a[0] <= max_datetime) & (a[0] >= min_datetime)
-                        ) | ((a[1] <= max_datetime) & (a[1] >= min_datetime)):
-                            if counter == 0:
-                                ax.axvspan(
-                                    a[0],
-                                    a[1],
-                                    color=color
-                                    if not isinstance(color, dict)
-                                    else color[key],
-                                    alpha=alpha,
-                                    label="{}{}".format(anomaly_prefix, key),
-                                )
-                            else:
-                                ax.axvspan(
-                                    a[0],
-                                    a[1],
-                                    color=color
-                                    if not isinstance(color, dict)
-                                    else color[key],
-                                    alpha=alpha,
-                                )
-                    else:
-                        if (a <= max_datetime) & (a >= min_datetime):
-                            if counter == 0:
-                                ax.axvspan(
-                                    a,
-                                    a,
-                                    color=color
-                                    if not isinstance(color, dict)
-                                    else color[key],
-                                    alpha=alpha,
-                                    label="{}{}".format(anomaly_prefix, key),
-                                )
-                            else:
-                                ax.axvspan(
-                                    a,
-                                    a,
-                                    color=color
-                                    if not isinstance(color, dict)
-                                    else color[key],
-                                    alpha=alpha,
-                                )
-    else:
-        raise TypeError(
-            "Anomaly must be a list, a pandas Series, or a dict of lists or Series."
-        )
-
-
-def _plot_anomaly_on_curve(
-    ax: Any,
-    curve: Any,
-    anomaly: Any,
-    min_datetime: pd.DatetimeIndex,
-    max_datetime: pd.DatetimeIndex,
-    anomaly_prefix: Any,
-    alpha: float,
-    color: Any,
-    marker: Any,
-    markersize: Any,
-    freq_as_period: Any,
-) -> None:
-    if isinstance(anomaly, list) or (
-        isinstance(anomaly, dict)
-        and isinstance(next(iter(anomaly.values())), list)
-    ):
-        labels = to_labels(
-            anomaly,
-            curve.index[
-                (curve.index >= min_datetime) & (curve.index <= max_datetime)
-            ],
-            freq_as_period,
-        )
-    else:
-        labels = anomaly
-
-    if isinstance(labels, pd.Series):
-        curve = curve.copy()
-        ax.plot(
-            curve[labels == 1].index,
-            curve[labels == 1],
-            linewidth=0,
-            alpha=alpha,
-            marker=marker,
-            color=color,
-            markersize=markersize,
-            label="{}anomalies".format(anomaly_prefix),
-        )
-    else:
-        for col, s in labels.items():
-            curve = curve.copy()
-            ax.plot(
-                curve[s == 1].index,
-                curve[s == 1],
-                linewidth=0,
-                alpha=alpha,
-                marker=(
-                    marker if not isinstance(marker, dict) else marker[col]
-                ),
-                color=(color if not isinstance(color, dict) else color[col]),
-                markersize=(
-                    markersize
-                    if not isinstance(markersize, dict)
-                    else markersize[col]
-                ),
-                label="{}{}".format(anomaly_prefix, str(col)),
-            )
-
-
-def plot(
-    ts: Union[pd.Series, pd.DataFrame],
-    anomaly_true: Optional[Union[List, pd.Series, Dict]] = None,
-    anomaly_pred: Optional[Union[List, pd.Series, Dict]] = None,
-    title: Optional[str] = None,
-    axes: Any = None,
-    figsize: Optional[Tuple] = None,
-    ts_linewidth: float = 0.5,
-    ts_alpha: float = 0.5,
-    ts_color: Optional[Union[str, Dict]] = None,
-    ts_marker: str = ".",
-    ts_markersize: Union[float, Dict] = 1,
-    at_alpha: float = 0.5,
-    at_color: Optional[Union[str, Dict]] = "red",
-    at_marker_on_curve: bool = False,
-    at_marker: str = "v",
-    at_markersize: Union[float, Dict] = 3,
-    ap_alpha: float = 0.5,
-    ap_color: Optional[Union[str, Dict]] = "green",
-    ap_marker_on_curve: bool = False,
-    ap_marker: str = "o",
-    ap_markersize: Union[float, Dict] = 3,
-    freq_as_period: bool = True,
-    curve_group: Any = "each",
-    legend: bool = True,
-) -> Any:
-    """Plot time series and anomalies.
->>>>>>> b7b22968
 
     Parameters
     ----------
