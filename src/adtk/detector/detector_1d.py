--- conflicted
+++ resolved
@@ -1159,43 +1159,26 @@
         self._sync_params()
 
     def _sync_params(self):
-<<<<<<< HEAD
         if self.method not in ["classic", "stl"]:
             raise ValueError("Parameter `method` must be 'classic' or 'stl'.")
         if (self.method == "classic") and (
-            self.pipe_.steps[0]["model"].__class__
+            self.pipe_.steps["deseasonal_residual"]["model"].__class__
             != ClassicSeasonalDecomposition
-        ):
-            self.pipe_.steps[0]["model"] = ClassicSeasonalDecomposition()
-=======
-        if self.method not in ["naive", "stl"]:
-            raise ValueError("Parameter `method` must be 'naive' or 'stl'.")
-        if (self.method == "naive") and (
-            self.pipe_.steps["deseasonal_residual"]["model"].__class__
-            != NaiveSeasonalDecomposition
         ):
             self.pipe_.steps["deseasonal_residual"][
                 "model"
-            ] = NaiveSeasonalDecomposition()
->>>>>>> dcbb19df
+            ] = ClassicSeasonalDecomposition()
         if (self.method == "stl") and (
             self.pipe_.steps["deseasonal_residual"]["model"].__class__
             != STLDecomposition
         ):
-<<<<<<< HEAD
-            self.pipe_.steps[0]["model"] = STLDecomposition()
-        self.pipe_.steps[0]["model"].freq = self.freq
-        self.pipe_.steps[0]["model"].trend = self.trend
-        self.pipe_.steps[2]["model"].c = (None, self.c)
-        self.pipe_.steps[3]["model"].high = (
-=======
             self.pipe_.steps["deseasonal_residual"][
                 "model"
             ] = STLDecomposition()
         self.pipe_.steps["deseasonal_residual"]["model"].freq = self.freq
+        self.pipe_.steps["deseasonal_residual"]["model"].trend = self.trend
         self.pipe_.steps["iqr_ad"]["model"].c = (None, self.c)
         self.pipe_.steps["sign_check"]["model"].high = (
->>>>>>> dcbb19df
             0.0
             if self.side == "positive"
             else (float("inf") if self.side == "negative" else -float("inf"))
