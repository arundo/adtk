--- conflicted
+++ resolved
@@ -10,17 +10,12 @@
     _need_fit = True  # type: bool
     _default_params = {}  # type: Any
 
-<<<<<<< HEAD
-    def __init__(self) -> None:
-        self._fitted = False
-=======
-    def __init__(self, **kwargs):
+    def __init__(self, **kwargs: Any) -> None:
         for key, value in kwargs.items():
             setattr(self, key, value)
         self._fitted = (
             0
         )  # 0 for not fitted, 1 for fitted, 2 for univariate model fitted by DF
->>>>>>> 720a746d
 
     @abstractmethod
     def _fit(self, ts: Union[pd.DataFrame, pd.Series]) -> None:
@@ -120,15 +115,10 @@
         else:
             raise TypeError("Input must be a pandas Series or DataFrame.")
 
-<<<<<<< HEAD
     def _predict(
         self, ts: Union[pd.DataFrame, pd.Series]
     ) -> Union[pd.DataFrame, pd.Series]:
-        if self._need_fit and (not self._fitted):
-=======
-    def _predict(self, ts):
         if self._need_fit and (self._fitted == 0):
->>>>>>> 720a746d
             raise RuntimeError("The model must be trained first.")
         if isinstance(ts, pd.Series):
             if self._need_fit and (
@@ -228,13 +218,8 @@
             raise TypeError("Input must be a pandas DataFrame.")
         self._fitted = 1
 
-<<<<<<< HEAD
     def _predict(self, df: pd.DataFrame) -> pd.DataFrame:
-        if self._need_fit and (not self._fitted):
-=======
-    def _predict(self, df):
         if self._need_fit and (self._fitted == 0):
->>>>>>> 720a746d
             raise RuntimeError("The model must be trained first.")
         if isinstance(df, pd.DataFrame):
             if df.columns.duplicated().any():
