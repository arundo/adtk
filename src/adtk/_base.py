from abc import ABC, abstractmethod
from copy import deepcopy

import pandas as pd


class _Model(ABC):
    _need_fit = True
    _default_params = {}

    def __init__(self, **kwargs):
        for key, value in kwargs.items():
            setattr(self, key, value)
        self._fitted = (
            0
        )  # 0 for not fitted, 1 for fitted, 2 for univariate model fitted by DF

    @abstractmethod
    def _fit(self, ts):
        pass

    @abstractmethod
    def _predict(self, ts):
        pass

    def get_params(self):
        """Get parameters of this model.

        Returns
        -------
        dict
            Model parameters.

        """
        return {key: getattr(self, key) for key in self._default_params.keys()}

    def set_params(self, **kwargs):
        """Set parameters of this model.

        Parameters
        ----------
        **kwargs
            Model parameters to set. If empty, then all parameters will be
            reset to default values.

        """
        for key, value in kwargs.items():
            if key not in self._default_params.keys():
                raise KeyError("{} is not a valid parameter".format(key))
        for key, value in kwargs.items():
            setattr(self, key, value)

        if not kwargs:
            for key, value in self._default_params.items():
                setattr(self, key, value)


class _Model1D(_Model):
    """Base class of _Detector1D and _Transformer1D."""

    def __init__(self, **kwargs):
        self._models = None
        super().__init__(**kwargs)

    def _update_models(self, cols):
        """Update attribute _models with given columns and model parameters.

        When a 1D model applied to a DataFrame, it is applied independently to
        each column of the DataFrame. Internally, a model object is created for
        each column. This private method is used to set those models.

        """
        # initialize or reset a model for each column
        if self._models is None:
            self._models = dict()
        for col in cols:
            if col not in self._models:
                self._models[col] = self.__class__()
            else:
                self._models[col].set_params()
        # remove models that correspond no column
        models_to_remove = list(
            filter(lambda key: key not in cols, self._models.keys())
        )
        for key in models_to_remove:
            self._models.pop(key)
        # for each parameter, set them over all models.
        for col in cols:
            self._models[col].set_params(**deepcopy(self.get_params()))

    def _fit(self, ts):
        if isinstance(ts, pd.Series):
            s = ts.copy()
            if not isinstance(s.index, pd.DatetimeIndex):
                raise TypeError(
                    "Index of the input time series must be a pandas "
                    "DatetimeIndex object."
                )
            self._fit_core(s)
            self._models = None
            self._fitted = 1
        elif isinstance(ts, pd.DataFrame):
            df = ts.copy()
<<<<<<< HEAD
            if not isinstance(df.index, pd.DatetimeIndex):
                raise TypeError(
                    "Index of the input time series must be a pandas "
                    "DatetimeIndex object."
=======
            if df.columns.duplicated().any():
                raise ValueError(
                    "Input DataFrame must have unique column names."
>>>>>>> 1693759e
                )
            if self._need_fit:
                self._update_models(df.columns)
                # fit model for each column
                for col in df.columns:
                    self._models[col].fit(df[col])
                self._fitted = 2
            else:
                pass
        else:
            raise TypeError("Input must be a pandas Series or DataFrame.")

    def _predict(self, ts):
        if self._need_fit and (self._fitted == 0):
            raise RuntimeError("The model must be trained first.")
        if isinstance(ts, pd.Series):
            if self._need_fit and (
                self._fitted == 2
            ):  # fitted by DF, to be applied to Series
                raise RuntimeError(
                    "The model was trained by a pandas DataFrame object, "
                    "it can only be applied to a pandas DataFrame object."
                )
            s = ts.copy()
            if not isinstance(s.index, pd.DatetimeIndex):
                raise TypeError(
                    "Index of the input time series must be a pandas "
                    "DatetimeIndex object."
                )
            predicted = self._predict_core(s)
            # if a Series-to-Series operation, make sure Series name keeps
            if isinstance(predicted, pd.Series):
                predicted.name = ts.name
        elif isinstance(ts, pd.DataFrame):
            df = ts.copy()
<<<<<<< HEAD
            if not isinstance(df.index, pd.DatetimeIndex):
                raise TypeError(
                    "Index of the input time series must be a pandas "
                    "DatetimeIndex object."
                )
            # if the model doesn't neef fit, initialize or reset a model for
            # each column
            if not self._need_fit:
                self._update_models(df.columns)
            # predict for each column
            predicted = pd.concat(
                [self._models[col]._predict(df[col]) for col in df.columns],
                axis=1,
            )
=======
            if df.columns.duplicated().any():
                raise ValueError(
                    "Input DataFrame must have unique column names."
                )
            if (not self._need_fit) or (self._fitted == 1):
                # apply the model to each column
                predicted = []
                for col in df.columns:
                    predicted_this_col = self._predict(df[col])
                    if isinstance(predicted_this_col, pd.DataFrame):
                        predicted_this_col = predicted_this_col.rename(
                            columns={
                                col1: "{}_{}".format(col, col1)
                                for col1 in predicted_this_col.columns
                            }
                        )
                    predicted.append(predicted_this_col)
                predicted = pd.concat(predicted, axis=1)
            else:
                # predict for each column
                if not (set(self._models.keys()) >= set(df.columns)):
                    raise ValueError(
                        "The model was trained by a pandas DataFrame with "
                        "columns {}, but the input DataFrame contains columns "
                        "{} which are unknown to the model.".format(
                            list(set(self._models.keys())),
                            list(set(df.columns) - set(self._models.keys())),
                        )
                    )
                predicted = pd.concat(
                    [
                        self._models[col]._predict(df[col])
                        for col in df.columns
                    ],
                    axis=1,
                )
>>>>>>> 1693759e
        else:
            raise TypeError("Input must be a pandas Series or DataFrame.")
        # make sure index freq is the same (because pandas has a bug that some
        # operation, e.g. concat, may change freq)
        predicted.index.freq = ts.index.freq
        return predicted

    @abstractmethod
    def _fit_core(self, ts):
        pass

    @abstractmethod
    def _predict_core(self, ts):
        pass

    @abstractmethod
    def fit(self, ts):
        pass

    @abstractmethod
    def predict(self, ts):
        pass

    @abstractmethod
    def fit_predict(self, ts):
        pass


class _ModelHD(_Model):
    def _fit(self, df):
        if isinstance(df, pd.DataFrame):
            if df.columns.duplicated().any():
                raise ValueError(
                    "Input DataFrame must have unique column names."
                )
            df_copy = df.copy()
            self._fit_core(df_copy)
        else:
            raise TypeError("Input must be a pandas DataFrame.")
        self._fitted = 1

    def _predict(self, df):
        if self._need_fit and (self._fitted == 0):
            raise RuntimeError("The model must be trained first.")
        if isinstance(df, pd.DataFrame):
            if df.columns.duplicated().any():
                raise ValueError(
                    "Input DataFrame must have unique column names."
                )
            df_copy = df.copy()
            predicted = self._predict_core(df_copy)
        else:
            raise TypeError("Input must be a pandas DataFrame.")
        # make sure index freq is the same (because pandas has a bug that some
        # operation, e.g. concat, may change freq)
        predicted.index.freq = df.index.freq
        return predicted

    @abstractmethod
    def _fit_core(self, df):
        pass

    @abstractmethod
    def _predict_core(self, df):
        pass

    @abstractmethod
    def fit(self, df):
        pass

    @abstractmethod
    def predict(self, df):
        pass

    @abstractmethod
    def fit_predict(self, df):
        pass<|MERGE_RESOLUTION|>--- conflicted
+++ resolved
@@ -101,16 +101,14 @@
             self._fitted = 1
         elif isinstance(ts, pd.DataFrame):
             df = ts.copy()
-<<<<<<< HEAD
             if not isinstance(df.index, pd.DatetimeIndex):
                 raise TypeError(
                     "Index of the input time series must be a pandas "
                     "DatetimeIndex object."
-=======
-            if df.columns.duplicated().any():
-                raise ValueError(
-                    "Input DataFrame must have unique column names."
->>>>>>> 1693759e
+                )
+            if df.columns.duplicated().any():
+                raise ValueError(
+                    "Input DataFrame must have unique column names."
                 )
             if self._need_fit:
                 self._update_models(df.columns)
@@ -146,22 +144,11 @@
                 predicted.name = ts.name
         elif isinstance(ts, pd.DataFrame):
             df = ts.copy()
-<<<<<<< HEAD
             if not isinstance(df.index, pd.DatetimeIndex):
                 raise TypeError(
                     "Index of the input time series must be a pandas "
                     "DatetimeIndex object."
                 )
-            # if the model doesn't neef fit, initialize or reset a model for
-            # each column
-            if not self._need_fit:
-                self._update_models(df.columns)
-            # predict for each column
-            predicted = pd.concat(
-                [self._models[col]._predict(df[col]) for col in df.columns],
-                axis=1,
-            )
-=======
             if df.columns.duplicated().any():
                 raise ValueError(
                     "Input DataFrame must have unique column names."
@@ -198,7 +185,6 @@
                     ],
                     axis=1,
                 )
->>>>>>> 1693759e
         else:
             raise TypeError("Input must be a pandas Series or DataFrame.")
         # make sure index freq is the same (because pandas has a bug that some
